<?xml version="1.0" encoding="UTF-8"?>
<project xmlns="http://maven.apache.org/POM/4.0.0"
         xmlns:xsi="http://www.w3.org/2001/XMLSchema-instance"
         xsi:schemaLocation="http://maven.apache.org/POM/4.0.0 http://maven.apache.org/xsd/maven-4.0.0.xsd">
    <parent>
        <artifactId>rheem-platforms</artifactId>
        <groupId>org.qcri.rheem</groupId>
        <version>0.1-SNAPSHOT</version>
    </parent>
    <modelVersion>4.0.0</modelVersion>

    <artifactId>rheem-java</artifactId>
    <packaging>jar</packaging>

    <dependencies>
        <dependency>
            <groupId>org.qcri.rheem</groupId>
            <artifactId>rheem-core</artifactId>
            <version>0.1-SNAPSHOT</version>
        </dependency>
        <dependency>
            <groupId>org.qcri.rheem</groupId>
            <artifactId>rheem-basic</artifactId>
            <version>0.1-SNAPSHOT</version>
        </dependency>
        <dependency>
            <groupId>org.apache.hadoop</groupId>
            <artifactId>hadoop-common</artifactId>
        </dependency>
        <dependency>
            <groupId>org.apache.hadoop</groupId>
            <artifactId>hadoop-hdfs</artifactId>
        </dependency>
<<<<<<< HEAD
        <!--<dependency>-->
            <!--<groupId>org.fusesource</groupId>-->
            <!--<artifactId>sigar</artifactId>-->
            <!--<version>1.6.4</version>-->
        <!--</dependency>-->
=======
>>>>>>> c1435c33
    </dependencies>

</project><|MERGE_RESOLUTION|>--- conflicted
+++ resolved
@@ -31,14 +31,6 @@
             <groupId>org.apache.hadoop</groupId>
             <artifactId>hadoop-hdfs</artifactId>
         </dependency>
-<<<<<<< HEAD
-        <!--<dependency>-->
-            <!--<groupId>org.fusesource</groupId>-->
-            <!--<artifactId>sigar</artifactId>-->
-            <!--<version>1.6.4</version>-->
-        <!--</dependency>-->
-=======
->>>>>>> c1435c33
     </dependencies>
 
 </project>