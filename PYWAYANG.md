--- conflicted
+++ resolved
@@ -19,7 +19,6 @@
 - If setup of library is easy, pulling Wayang as 3rd party and starting
 API is all the setup needed to get going
 
-<<<<<<< HEAD
 ## Call-to-action
 - Remove pywy.core.Translator that is used to translate a perfectly fine
   platform independent plan into plugin specific execution operators
@@ -32,11 +31,8 @@
 - Start the Scala REST API as a stop of invoking PywyPlan.execute() in
   Python API using JPype so that users won't have to start the Wayang
   REST API in a different process.
-=======
-## TODO
 - Add README.MD
 - Add Tests
 - Make platform independent
 - Automate setup (pip install of dist)
->>>>>>> 5797512f
 
