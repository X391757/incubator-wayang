<?xml version="1.0" encoding="UTF-8"?>
<project xmlns="http://maven.apache.org/POM/4.0.0"
         xmlns:xsi="http://www.w3.org/2001/XMLSchema-instance"
         xsi:schemaLocation="http://maven.apache.org/POM/4.0.0 http://maven.apache.org/xsd/maven-4.0.0.xsd">
    <parent>
        <artifactId>rheem</artifactId>
        <groupId>org.qcri.rheem</groupId>
        <version>0.1-SNAPSHOT</version>
    </parent>
    <modelVersion>4.0.0</modelVersion>

    <artifactId>rheem-api</artifactId>

    <build>
        <plugins>
            <plugin>
                <groupId>net.alchim31.maven</groupId>
                <artifactId>scala-maven-plugin</artifactId>
            </plugin>
        </plugins>
    </build>

    <dependencies>
        <dependency>
            <groupId>org.qcri.rheem</groupId>
            <artifactId>rheem-core</artifactId>
            <version>0.1-SNAPSHOT</version>
        </dependency>
        <dependency>
            <groupId>org.qcri.rheem</groupId>
            <artifactId>rheem-basic</artifactId>
            <version>0.1-SNAPSHOT</version>
        </dependency>
        <dependency>
            <groupId>org.qcri.rheem</groupId>
            <artifactId>rheem-java</artifactId>
            <version>0.1-SNAPSHOT</version>
            <scope>test</scope>
        </dependency>
        <dependency>
            <groupId>org.qcri.rheem</groupId>
            <artifactId>rheem-spark</artifactId>
            <version>0.1-SNAPSHOT</version>
            <scope>test</scope>
        </dependency>
        <dependency>
            <groupId>org.apache.spark</groupId>
<<<<<<< HEAD
            <artifactId>spark-core_2.10</artifactId>
=======
            <artifactId>spark-core_${scala.compat.version}</artifactId>
>>>>>>> c1435c33
            <scope>test</scope>
        </dependency>
        <dependency>
            <groupId>org.qcri.rheem</groupId>
            <artifactId>rheem-graphchi</artifactId>
            <version>0.1-SNAPSHOT</version>
            <scope>test</scope>
        </dependency>
    </dependencies>


</project><|MERGE_RESOLUTION|>--- conflicted
+++ resolved
@@ -45,11 +45,7 @@
         </dependency>
         <dependency>
             <groupId>org.apache.spark</groupId>
-<<<<<<< HEAD
-            <artifactId>spark-core_2.10</artifactId>
-=======
             <artifactId>spark-core_${scala.compat.version}</artifactId>
->>>>>>> c1435c33
             <scope>test</scope>
         </dependency>
         <dependency>
