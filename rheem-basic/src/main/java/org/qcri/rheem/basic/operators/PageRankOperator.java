package org.qcri.rheem.basic.operators;

import org.qcri.rheem.basic.data.Tuple2;
import org.qcri.rheem.core.api.Configuration;
import org.qcri.rheem.core.optimizer.ProbabilisticDoubleInterval;
import org.qcri.rheem.core.optimizer.cardinality.CardinalityEstimate;
import org.qcri.rheem.core.optimizer.cardinality.CardinalityEstimator;
import org.qcri.rheem.core.plan.rheemplan.Operator;
import org.qcri.rheem.core.plan.rheemplan.EstimationContextProperty;
import org.qcri.rheem.core.plan.rheemplan.UnaryToUnaryOperator;
import org.qcri.rheem.core.types.DataSetType;

import java.util.Optional;

/**
 * {@link Operator} for the PageRank algorithm. It takes as input a list of directed edges, whereby each edge
 * is represented as {@code (source vertex ID, target vertex ID)} tuple. Its output are the page ranks, codified
 * as {@code (vertex ID, page rank)} tuples.
 */
public class PageRankOperator extends UnaryToUnaryOperator<Tuple2<Long, Long>, Tuple2<Long, Float>> {

    public static final double DEFAULT_DAMPING_FACTOR = 0.85d;

    public static final ProbabilisticDoubleInterval DEFAULT_GRAPH_DENSITIY = new ProbabilisticDoubleInterval(.0001d, .5d, .5d);

<<<<<<< HEAD
    protected final Integer numIterations;
=======
    @EstimationContextProperty
    protected final int numIterations;
>>>>>>> 6f68d222

    protected final float dampingFactor;

    protected final ProbabilisticDoubleInterval graphDensity;

    /**
     * Creates a new instance.
     *
     * @param numIterations the number of PageRank iterations that this instance should perform
     */
    public PageRankOperator(Integer numIterations) {
        this(numIterations, DEFAULT_DAMPING_FACTOR, DEFAULT_GRAPH_DENSITIY);
    }

    /**
     * Creates a new instance.
     *
     * @param numIterations the number of PageRank iterations that this instance should perform
     */
    public PageRankOperator(Integer numIterations, Double dampingFactor, ProbabilisticDoubleInterval graphDensitiy) {
        super(DataSetType.createDefaultUnchecked(Tuple2.class),
                DataSetType.createDefaultUnchecked(Tuple2.class),
                false);
        this.numIterations = numIterations;
        this.dampingFactor = dampingFactor.floatValue();
        this.graphDensity = graphDensitiy;
    }

    /**
     * Copies an instance (exclusive of broadcasts).
     *
     * @param that that should be copied
     */
    public PageRankOperator(PageRankOperator that) {
        super(that);
        this.numIterations = that.getNumIterations();
        this.dampingFactor = that.dampingFactor;
        this.graphDensity = that.graphDensity;
    }

    public int getNumIterations() {
        return numIterations;
    }

    public float getDampingFactor() {
        return dampingFactor;
    }

    public ProbabilisticDoubleInterval getGraphDensity() {
        return graphDensity;
    }

    @Override
    public Optional<CardinalityEstimator> createCardinalityEstimator(int outputIndex, Configuration configuration) {
        switch (outputIndex) {
            case 0:
                return Optional.of((optimizationContext, inputEstimates) -> {
                    assert inputEstimates.length == 1;
                    return new CardinalityEstimate(
                            calculateNumVertices(inputEstimates[0].getLowerEstimate(), PageRankOperator.this.graphDensity.getUpperEstimate()),
                            calculateNumVertices(inputEstimates[0].getUpperEstimate(), PageRankOperator.this.graphDensity.getLowerEstimate()),
                            inputEstimates[0].getCorrectnessProbability() * PageRankOperator.this.graphDensity.getCorrectnessProbability()
                    );
                });
            default:
                throw new IllegalArgumentException(String.format("%s does not have an OutputSlot with index %d.", this, outputIndex));
        }
    }

    /**
     * Calculate the number of vertices in a graph with a given number of edges and density.
     *
     * @param numEdges number of edges in the graph
     * @param density  the graph density
     * @return the number of vertices in the graph
     */
    private static long calculateNumVertices(long numEdges, double density) {
        return density == 0 ? 0L : Math.round(0.5d + Math.sqrt(0.25 + 2 * numEdges / density));
    }


}<|MERGE_RESOLUTION|>--- conflicted
+++ resolved
@@ -23,12 +23,8 @@
 
     public static final ProbabilisticDoubleInterval DEFAULT_GRAPH_DENSITIY = new ProbabilisticDoubleInterval(.0001d, .5d, .5d);
 
-<<<<<<< HEAD
+    @EstimationContextProperty
     protected final Integer numIterations;
-=======
-    @EstimationContextProperty
-    protected final int numIterations;
->>>>>>> 6f68d222
 
     protected final float dampingFactor;
 
